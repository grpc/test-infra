--- conflicted
+++ resolved
@@ -200,8 +200,7 @@
 	// formatted as JSON. See the Scenarios protobuf definition for details:
 	// https://github.com/grpc/grpc-proto/blob/master/grpc/testing/control.proto.
 	// +optional
-<<<<<<< HEAD
-	Scenarios []Scenario `json:"scenarios,omitempty"`
+	ScenariosJSON string `json:"scenariosJSON,omitempty"`
 
 	// Timeout provides the longest running time allowed for a LoadTest.
 	// +kubebuilder:validation:Minimum:=1
@@ -210,9 +209,6 @@
 	// TTL provide the longest time a LoadTest could live on the cluster.
 	// +kubebuilder:validation:Minimum:=1
 	TTLSeconds int32 `json:"ttlSeconds"`
-=======
-	ScenariosJSON string `json:"scenariosJSON,omitempty"`
->>>>>>> 4252b175
 }
 
 // LoadTestState reflects the derived state of the load test from its
@@ -268,15 +264,13 @@
 // in the Initializing state.
 var PodsMissing = "PodsMissing"
 
-<<<<<<< HEAD
 // TimeoutExceeded is the reason string when the load test has not yet terminated
 // but exceeded the timeout.
 var TimeoutExceeded = "TimeoutExceeded"
-=======
+
 // KubernetesError is the reason string when an issue occurs with Kubernetes
 // that is not known to be directly related to a load test.
 var KubernetesError = "KubernetesError"
->>>>>>> 4252b175
 
 // LoadTestStatus defines the observed state of LoadTest
 type LoadTestStatus struct {
