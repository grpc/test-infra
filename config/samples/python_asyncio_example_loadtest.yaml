# Load test configurations generated from a template by loadtest_config.py.
# See documentation below:
# https://github.com/grpc/grpc/blob/master/tools/run_tests/performance/README.md#grpc-oss-benchmarks
apiVersion: e2etest.grpc.io/v1
kind: LoadTest
metadata:
  annotations:
    scenario: python_asyncio_generic_async_streaming_ping_pong
    uniquifier: basic
  labels:
    language: python_asyncio
    prefix: examples
  name: examples-python-asyncio-generic-async-streaming-ping-pong-basic
spec:
  clients:
  - build:
      args:
      - build
      - //src/python/grpcio_tests/tests_aio/benchmark:worker
      command:
      - bazel
    clone:
      gitRef: master
      repo: https://github.com/grpc/grpc.git
    language: python_asyncio
    name: '0'
    run:
      args:
      - -c
      - |
        timeout --kill-after="${KILL_AFTER}" "${POD_TIMEOUT}" \
            bazel-bin/src/python/grpcio_tests/tests_aio/benchmark/worker \
            --driver_port="${DRIVER_PORT}"
      command:
<<<<<<< HEAD
      - bash
=======
      - bazel-bin/src/python/grpcio_tests/tests_aio/benchmark/worker
  driver:
    language: cxx
    name: '0'
    run: {}
>>>>>>> d2f00264
  scenariosJSON: |
    {
      "scenarios": {
        "name": "python_asyncio_generic_async_streaming_ping_pong",
        "num_servers": 1,
        "num_clients": 1,
        "client_config": {
          "client_type": "ASYNC_CLIENT",
          "security_params": {
            "use_test_ca": true,
            "server_host_override": "foo.test.google.fr"
          },
          "outstanding_rpcs_per_channel": 1,
          "client_channels": 1,
          "async_client_threads": 1,
          "client_processes": 1,
          "threads_per_cq": 0,
          "rpc_type": "STREAMING",
          "histogram_params": {
            "resolution": 0.01,
            "max_possible": 60000000000.0
          },
          "channel_args": [
            {
              "name": "grpc.optimization_target",
              "str_value": "latency"
            }
          ],
          "payload_config": {
            "bytebuf_params": {
              "req_size": 0,
              "resp_size": 0
            }
          },
          "load_params": {
            "closed_loop": {}
          }
        },
        "server_config": {
          "server_type": "ASYNC_GENERIC_SERVER",
          "security_params": {
            "use_test_ca": true,
            "server_host_override": "foo.test.google.fr"
          },
          "async_server_threads": 0,
          "server_processes": 1,
          "threads_per_cq": 0,
          "channel_args": [
            {
              "name": "grpc.optimization_target",
              "str_value": "latency"
            }
          ],
          "payload_config": {
            "bytebuf_params": {
              "req_size": 0,
              "resp_size": 0
            }
          }
        },
        "warmup_seconds": 5,
        "benchmark_seconds": 30
      }
    }
  servers:
  - build:
      args:
      - build
      - //src/python/grpcio_tests/tests_aio/benchmark:worker
      command:
      - bazel
    clone:
      gitRef: master
      repo: https://github.com/grpc/grpc.git
    language: python_asyncio
    name: '0'
    run:
      args:
      - -c
      - |
        timeout --kill-after="${KILL_AFTER}" "${POD_TIMEOUT}" \
            bazel-bin/src/python/grpcio_tests/tests_aio/benchmark/worker \
            --driver_port="${DRIVER_PORT}"
      command:
      - bash
  timeoutSeconds: 900
  ttlSeconds: 86400<|MERGE_RESOLUTION|>--- conflicted
+++ resolved
@@ -32,15 +32,11 @@
             bazel-bin/src/python/grpcio_tests/tests_aio/benchmark/worker \
             --driver_port="${DRIVER_PORT}"
       command:
-<<<<<<< HEAD
       - bash
-=======
-      - bazel-bin/src/python/grpcio_tests/tests_aio/benchmark/worker
   driver:
     language: cxx
     name: '0'
     run: {}
->>>>>>> d2f00264
   scenariosJSON: |
     {
       "scenarios": {
