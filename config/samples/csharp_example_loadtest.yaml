--- conflicted
+++ resolved
@@ -30,15 +30,11 @@
             qps_worker/Grpc.IntegrationTesting.QpsWorker.dll \
             --driver_port="${DRIVER_PORT}"
       command:
-<<<<<<< HEAD
       - bash
-=======
-      - dotnet
   driver:
     language: cxx
     name: '0'
     run: {}
->>>>>>> d2f00264
   scenariosJSON: |
     {
       "scenarios": {
