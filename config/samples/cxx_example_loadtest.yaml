# Load test configurations generated from a template by loadtest_config.py.
# See documentation below:
# https://github.com/grpc/grpc/blob/master/tools/run_tests/performance/README.md#grpc-oss-benchmarks
apiVersion: e2etest.grpc.io/v1
kind: LoadTest
metadata:
  annotations:
    scenario: cpp_generic_async_streaming_ping_pong_secure
    uniquifier: basic
  labels:
    language: cxx
    prefix: examples
  name: examples-cpp-generic-async-streaming-ping-pong-secure-basic
spec:
  clients:
  - build:
      args:
      - build
      - //test/cpp/qps:qps_worker
      command:
      - bazel
    clone:
      gitRef: master
      repo: https://github.com/grpc/grpc.git
    language: cxx
    name: '0'
    run:
      args:
      - -c
      - |
        timeout --kill-after="${KILL_AFTER}" "${POD_TIMEOUT}" \
            bazel-bin/test/cpp/qps/qps_worker --driver_port="${DRIVER_PORT}"
      command:
<<<<<<< HEAD
      - bash
=======
      - bazel-bin/test/cpp/qps/qps_worker
  driver:
    language: cxx
    name: '0'
    run: {}
>>>>>>> d2f00264
  scenariosJSON: |
    {
      "scenarios": {
        "name": "cpp_generic_async_streaming_ping_pong_secure",
        "num_servers": 1,
        "num_clients": 1,
        "client_config": {
          "client_type": "ASYNC_CLIENT",
          "security_params": {
            "use_test_ca": true,
            "server_host_override": "foo.test.google.fr"
          },
          "outstanding_rpcs_per_channel": 1,
          "client_channels": 1,
          "async_client_threads": 1,
          "client_processes": 0,
          "threads_per_cq": 0,
          "rpc_type": "STREAMING",
          "histogram_params": {
            "resolution": 0.01,
            "max_possible": 60000000000.0
          },
          "channel_args": [
            {
              "name": "grpc.optimization_target",
              "str_value": "latency"
            }
          ],
          "payload_config": {
            "bytebuf_params": {
              "req_size": 0,
              "resp_size": 0
            }
          },
          "load_params": {
            "closed_loop": {}
          }
        },
        "server_config": {
          "server_type": "ASYNC_GENERIC_SERVER",
          "security_params": {
            "use_test_ca": true,
            "server_host_override": "foo.test.google.fr"
          },
          "async_server_threads": 1,
          "server_processes": 0,
          "threads_per_cq": 0,
          "channel_args": [
            {
              "name": "grpc.optimization_target",
              "str_value": "latency"
            }
          ],
          "payload_config": {
            "bytebuf_params": {
              "req_size": 0,
              "resp_size": 0
            }
          }
        },
        "warmup_seconds": 5,
        "benchmark_seconds": 30
      }
    }
  servers:
  - build:
      args:
      - build
      - //test/cpp/qps:qps_worker
      command:
      - bazel
    clone:
      gitRef: master
      repo: https://github.com/grpc/grpc.git
    language: cxx
    name: '0'
    run:
      args:
      - -c
      - |
        timeout --kill-after="${KILL_AFTER}" "${POD_TIMEOUT}" \
            bazel-bin/test/cpp/qps/qps_worker --driver_port="${DRIVER_PORT}" \
            --server_port=10010
      command:
      - bash
  timeoutSeconds: 900
  ttlSeconds: 86400<|MERGE_RESOLUTION|>--- conflicted
+++ resolved
@@ -31,15 +31,11 @@
         timeout --kill-after="${KILL_AFTER}" "${POD_TIMEOUT}" \
             bazel-bin/test/cpp/qps/qps_worker --driver_port="${DRIVER_PORT}"
       command:
-<<<<<<< HEAD
       - bash
-=======
-      - bazel-bin/test/cpp/qps/qps_worker
   driver:
     language: cxx
     name: '0'
     run: {}
->>>>>>> d2f00264
   scenariosJSON: |
     {
       "scenarios": {
