--- conflicted
+++ resolved
@@ -47,32 +47,21 @@
 	// retries is the number of times to retry create and poll operations before
 	// failing each test.
 	retries uint
-<<<<<<< HEAD
+	// deleteSuccessfulTests determines whether tests that terminate without
+	// errors should be deleted immediately.
+	deleteSuccessfulTests bool
 	// podLogger stores pod log files
 	podLogger *PodLogger
 }
 
 // NewRunner creates a new Runner object.
-func NewRunner(loadTestGetter clientset.LoadTestGetter, afterInterval func(), retries uint, podLogger *PodLogger) *Runner {
-	return &Runner{
-		loadTestGetter: loadTestGetter,
-		afterInterval:  afterInterval,
-		retries:        retries,
-		podLogger:      podLogger,
-=======
-	// deleteSuccessfulTests determines whether tests that terminate without
-	// errors should be deleted immediately.
-	deleteSuccessfulTests bool
-}
-
-// NewRunner creates a new Runner object.
-func NewRunner(loadTestGetter clientset.LoadTestGetter, afterInterval func(), retries uint, deleteSuccessfulTests bool) *Runner {
+func NewRunner(loadTestGetter clientset.LoadTestGetter, afterInterval func(), retries uint, deleteSuccessfulTests bool, podLogger *PodLogger) *Runner {
 	return &Runner{
 		loadTestGetter:        loadTestGetter,
 		afterInterval:         afterInterval,
 		retries:               retries,
 		deleteSuccessfulTests: deleteSuccessfulTests,
->>>>>>> f75b6c6b
+		podLogger:             podLogger,
 	}
 }
 
